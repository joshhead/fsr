--- conflicted
+++ resolved
@@ -473,20 +473,7 @@
         case 'T':
           PrintThresholds();
           break;
-<<<<<<< HEAD
-        case '0':
-        case '1':
-        case '2':
-        case '3':
-        case '4':
-        case '5':
-        case '6':
-        case '7':
-        case '8':
-        case '9':
-=======
         case '0' ... '9': // Case ranges are non-standard but work in gcc
->>>>>>> 202a7745
           UpdateAndPrintThreshold(bytes_read);
         default:
           break;
