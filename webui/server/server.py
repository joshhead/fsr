#!/usr/bin/env python
import asyncio
import logging
import os
import queue
import socket
import threading
import time
from collections import OrderedDict
from random import normalvariate

import serial
from aiohttp import web, WSCloseCode, WSMsgType
from aiohttp.web import json_response

logger = logging.getLogger(__name__)

# Edit this to match the serial port name shown in Arduino IDE
SERIAL_PORT = "/dev/ttyACM0"
HTTP_PORT = 5000

# Event to tell the reader and writer threads to exit.
thread_stop_event = threading.Event()

# Amount of panels.
num_panels = 4

# Initialize panel ids.
sensor_numbers = range(num_panels)

# Used for developmental purposes. Set this to true when you just want to
# emulate the serial device instead of actually connecting to one.
NO_SERIAL = False

app = web.Application()
app['websockets'] = []

class ProfileHandler(object):
  """
  A class to handle all the profile modifications.

  Attributes:
    filename: string, the filename where to read/write profile data.
    profiles: OrderedDict, the profile data loaded from the file.
    cur_profile: string, the name of the current active profile.
    loaded: bool, whether or not the backend has already loaded the
      profile data file or not.
  """
  def __init__(self, filename='profiles.txt'):
    self.filename = filename
    self.profiles = OrderedDict()
    self.cur_profile = ''
    # Have a default no-name profile we can use in case there are no profiles.
    self.profiles[''] = [0] * num_panels
    self.loaded = False

  def MaybeLoad(self):
    if not self.loaded:
      num_profiles = 0
      if os.path.exists(self.filename):
        with open(self.filename, 'r') as f:
          for line in f:
            parts = line.split()
            if len(parts) == (num_panels+1):
              self.profiles[parts[0]] = [int(x) for x in parts[1:]]
              num_profiles += 1
              # Change to the first profile found.
              # This will also emit the thresholds.
              if num_profiles == 1:
                self.ChangeProfile(parts[0])
      else:
        open(self.filename, 'w').close()
      self.loaded = True
      print('Found Profiles: ' + str(list(self.profiles.keys())))

  def GetCurThresholds(self):
    if self.cur_profile in self.profiles:
      return self.profiles[self.cur_profile]
    else:
      # Should never get here assuming cur_profile is always appropriately
      # updated, but you never know.
      self.ChangeProfile('')
      return self.profiles[self.cur_profile]

  def UpdateThresholds(self, index, value):
    if self.cur_profile in self.profiles:
      self.profiles[self.cur_profile][index] = value
      with open(self.filename, 'w') as f:
        for name, thresholds in self.profiles.items():
          if name:
            f.write(name + ' ' + ' '.join(map(str, thresholds)) + '\n')
      broadcast(['thresholds', {'thresholds': self.GetCurThresholds()}])
      print('Thresholds are: ' + str(self.GetCurThresholds()))

  def ChangeProfile(self, profile_name):
    if profile_name in self.profiles:
      self.cur_profile = profile_name
      broadcast(['thresholds', {'thresholds': self.GetCurThresholds()}])
      broadcast(['get_cur_profile', {'cur_profile': self.GetCurrentProfile()}])
      print('Changed to profile "{}" with thresholds: {}'.format(
        self.GetCurrentProfile(), str(self.GetCurThresholds())))

  def GetProfileNames(self):
    return [name for name in self.profiles.keys() if name]

  def AddProfile(self, profile_name, thresholds):
    self.profiles[profile_name] = thresholds
    if self.cur_profile == '':
      self.profiles[''] = [0] * num_panels
    # ChangeProfile emits 'thresholds' and 'cur_profile'
    self.ChangeProfile(profile_name)
    with open(self.filename, 'w') as f:
      for name, thresholds in self.profiles.items():
        if name:
          f.write(name + ' ' + ' '.join(map(str, thresholds)) + '\n')
    broadcast(['get_profiles', {'profiles': self.GetProfileNames()}])
    print('Added profile "{}" with thresholds: {}'.format(
      self.GetCurrentProfile(), str(self.GetCurThresholds())))

  def RemoveProfile(self, profile_name):
    if profile_name in self.profiles:
      del self.profiles[profile_name]
      if profile_name == self.cur_profile:
        self.ChangeProfile('')
      with open(self.filename, 'w') as f:
        for name, thresholds in self.profiles.items():
          if name:
            f.write(name + ' ' + ' '.join(map(str, thresholds)) + '\n')
      broadcast(['get_profiles', {'profiles': self.GetProfileNames()}])
      broadcast(['thresholds', {'thresholds': self.GetCurThresholds()}])
      broadcast(['get_cur_profile', {'cur_profile': self.GetCurrentProfile()}])
      print('Removed profile "{}". Current thresholds are: {}'.format(
        profile_name, str(self.GetCurThresholds())))

  def GetCurrentProfile(self):
    return self.cur_profile


class SerialHandler(object):
  """
  A class to handle all the serial interactions.

  Attributes:
    ser: Serial, the serial object opened by this class.
    port: string, the path/name of the serial object to open.
    timeout: int, the time in seconds indicating the timeout for serial
      operations.
    write_queue: Queue, a queue object read by the writer thread
    profile_handler: ProfileHandler, the global profile_handler used to update
      the thresholds
  """
  def __init__(self, profile_handler, port='', timeout=1):
    self.ser = None
    self.port = port
    self.timeout = timeout
    self.write_queue = queue.Queue(10)
    self.profile_handler = profile_handler

    # Use this to store the values when emulating serial so the graph isn't too
    # jumpy. Only used when NO_SERIAL is true.
    self.no_serial_values = [0] * num_panels

  def ChangePort(self, port):
    if self.ser:
      self.ser.close()
      self.ser = None
    self.port = port
    self.Open()

  def Open(self):
    if not self.port:
      return

    if self.ser:
      self.ser.close()
      self.ser = None

    try:
      self.ser = serial.Serial(self.port, 115200, timeout=self.timeout)
      if self.ser:
        # Apply currently loaded thresholds when the microcontroller connects.
        for i, threshold in enumerate(self.profile_handler.GetCurThresholds()):
          threshold_cmd = str(sensor_numbers[i]) + str(threshold) + '\n'
          self.write_queue.put(threshold_cmd, block=False)
    except queue.Full as e:
      logger.error('Could not set thresholds. Queue full.')
    except serial.SerialException as e:
      self.ser = None
      logger.exception('Error opening serial: %s', e)

  def Read(self):
    def ProcessValues(values):
      # Fix our sensor ordering.
      actual = []
      for i in range(num_panels):
        actual.append(values[sensor_numbers[i]])
      broadcast(['values', {'values': actual}])
      time.sleep(0.01)

    def ProcessThresholds(values):
      cur_thresholds = self.profile_handler.GetCurThresholds()
      # Fix our sensor ordering.
      actual = []
      for i in range(num_panels):
        actual.append(values[sensor_numbers[i]])
      for i, (cur, act) in enumerate(zip(cur_thresholds, actual)):
        if cur != act:
          self.profile_handler.UpdateThresholds(i, act)

    while not thread_stop_event.isSet():
      if NO_SERIAL:
        offsets = [int(normalvariate(0, num_panels+1)) for _ in range(num_panels)]
        self.no_serial_values = [
          max(0, min(self.no_serial_values[i] + offsets[i], 1023))
          for i in range(num_panels)
        ]
        broadcast(['values', {'values': self.no_serial_values}])
        time.sleep(0.01)
      else:
        if not self.ser:
          self.Open()
          # Still not open, retry loop.
          if not self.ser:
            time.sleep(1)
            continue

        try:
          # Send the command to fetch the values.
          self.write_queue.put('v\n', block=False)

          # Wait until we actually get the values.
          # This will block the thread until it gets a newline
          line = self.ser.readline().decode('ascii').strip()

          # All commands are of the form:
          #   cmd num1 num2 num3 num4
          parts = line.split()
          if len(parts) != num_panels+1:
            continue
          cmd = parts[0]
          values = [int(x) for x in parts[1:]]

          if cmd == 'v':
            ProcessValues(values)
          elif cmd == 't':
            ProcessThresholds(values)
        except queue.Full as e:
          logger.error('Could not fetch new values. Queue full.')
        except serial.SerialException as e:
          logger.error('Error reading data: ', e)
          self.Open()

  def Write(self):
    while not thread_stop_event.isSet():
      try:
        command = self.write_queue.get(timeout=1)
      except queue.Empty:
        continue
      if NO_SERIAL:
        if command[0] == 't':
          broadcast(['thresholds',
            {'thresholds': self.profile_handler.GetCurThresholds()}])
          print('Thresholds are: ' +
            str(self.profile_handler.GetCurThresholds()))
        else:
          sensor, threshold = int(command[0]), int(command[1:-1])
          for i, index in enumerate(sensor_numbers):
            if index == sensor:
              self.profile_handler.UpdateThresholds(i, threshold)
      else:
        if not self.ser:
          # Just wait until the reader opens the serial port.
          time.sleep(1)
          continue

        try:
          self.ser.write(command.encode())
        except serial.SerialException as e:
          logger.error('Error writing data: ', e)
          # Emit current thresholds since we couldn't update the values.
          broadcast(['thresholds',
            {'thresholds': self.profile_handler.GetCurThresholds()}])


profile_handler = ProfileHandler()
serial_handler = SerialHandler(profile_handler, port=SERIAL_PORT)

def update_threshold(values, index):
  try:
    # Let the writer thread handle updating thresholds.
    threshold_cmd = str(sensor_numbers[index]) + str(values[index]) + '\n'
    serial_handler.write_queue.put(threshold_cmd, block=False)
  except queue.Full:
    logger.error('Could not update thresholds. Queue full.')


def add_profile(profile_name, thresholds):
  profile_handler.AddProfile(profile_name, thresholds)
  # When we add a profile, we are using the currently loaded thresholds so we
  # don't need to explicitly apply anything.


def remove_profile(profile_name):
  profile_handler.RemoveProfile(profile_name)
  # Need to apply the thresholds of the profile we've fallen back to.
  thresholds = profile_handler.GetCurThresholds()
  for i in range(len(thresholds)):
    update_threshold(thresholds, i)


def change_profile(profile_name):
  profile_handler.ChangeProfile(profile_name)
  # Need to apply the thresholds of the profile we've changed to.
  thresholds = profile_handler.GetCurThresholds()
  for i in range(len(thresholds)):
    update_threshold(thresholds, i)


async def get_defaults(request):
  return json_response({
    'profiles': profile_handler.GetProfileNames(),
    'cur_profile': profile_handler.GetCurrentProfile(),
    'thresholds': profile_handler.GetCurThresholds()
  })


out_queues = set()
out_queues_lock = threading.Lock()
main_thread_loop = asyncio.get_event_loop()


def broadcast(msg):
  with out_queues_lock:
    for q in out_queues:
      try:
        main_thread_loop.call_soon_threadsafe(q.put_nowait, msg)
      except asyncio.queues.QueueFull:
        pass


async def get_ws(request):
  ws = web.WebSocketResponse()
  await ws.prepare(request)

  request.app['websockets'].append(ws)
  print('Client connected')
  profile_handler.MaybeLoad()

  # The above does emit if there are differences, so have an extra for the
  # case there are no differences.
  await ws.send_json([
    'thresholds',
    {'thresholds': profile_handler.GetCurThresholds()},
  ])

  # Potentially fetch any threshold values from the microcontroller that
  # may be out of sync with our profiles.
  serial_handler.write_queue.put('t\n', block=False)

  queue = asyncio.Queue(maxsize=100)
  with out_queues_lock:
    out_queues.add(queue)

  try:
    queue_task = asyncio.create_task(queue.get())
    receive_task = asyncio.create_task(ws.receive())
    connected = True

    while connected:
      done, pending = await asyncio.wait([
        queue_task,
        receive_task,
      ], return_when=asyncio.FIRST_COMPLETED)

      for task in done:
        if task == queue_task:
          msg = await queue_task
          await ws.send_json(msg)

          queue_task = asyncio.create_task(queue.get())
        elif task == receive_task:
          msg = await receive_task

          if msg.type == WSMsgType.TEXT:
            data = msg.json()
            action = data[0]

            if action == 'update_threshold':
              values, index = data[1:]
              update_threshold(values, index)
            elif action == 'add_profile':
              profile_name, thresholds = data[1:]
              add_profile(profile_name, thresholds)
            elif action == 'remove_profile':
              profile_name, = data[1:]
              remove_profile(profile_name)
            elif action == 'change_profile':
              profile_name, = data[1:]
              change_profile(profile_name)
          elif msg.type == WSMsgType.CLOSE:
            connected = False
            continue

          receive_task = asyncio.create_task(ws.receive())
  except ConnectionResetError:
    pass
  finally:
    request.app['websockets'].remove(ws)
    with out_queues_lock:
      out_queues.remove(queue)

  queue_task.cancel()
  receive_task.cancel()

  print('Client disconnected')


build_dir = os.path.abspath(
  os.path.join(os.path.dirname(__file__), '..', 'build')
)


async def get_index(request):
  return web.FileResponse(os.path.join(build_dir, 'index.html'))

<<<<<<< HEAD
async def on_shutdown(app):
  for ws in app['websockets']:
        await ws.close(code=999, message='Server shutdown')
  thread_stop_event.set()

=======
async def on_startup(app):
  read_thread = threading.Thread(target=serial_handler.Read)
  read_thread.start()

  write_thread = threading.Thread(target=serial_handler.Write)
  write_thread.start()

async def on_shutdown(app):
  for ws in app['websockets']:
    await ws.close(code=WSCloseCode.GOING_AWAY, message='Server shutdown')
  thread_stop_event.set()

app = web.Application()

# List of open websockets, to close when the app shuts down.
app['websockets'] = []

>>>>>>> bc96ec2c
app.add_routes([
  web.get('/defaults', get_defaults),
  web.get('/ws', get_ws),
  web.get('/', get_index),
  web.get('/plot', get_index),
  web.static('/', build_dir),
])
<<<<<<< HEAD
app.on_shutdown.append(on_shutdown)
=======
if not NO_SERIAL:
  app.add_routes([
    web.get('/', get_index),
    web.get('/plot', get_index),
    web.static('/', build_dir),
  ])
app.on_shutdown.append(on_shutdown)
app.on_startup.append(on_startup)
>>>>>>> bc96ec2c

if __name__ == '__main__':
  print('Starting Read thread')
  read_thread = threading.Thread(target=serial_handler.Read)
  read_thread.start()

  print('Starting Write thread')
  write_thread = threading.Thread(target=serial_handler.Write)
  write_thread.start()

  hostname = socket.gethostname()
  ip_address = socket.gethostbyname(hostname)
  print(' * WebUI can be found at: http://' + ip_address + ':' + str(HTTP_PORT))

  web.run_app(app, port=HTTP_PORT)<|MERGE_RESOLUTION|>--- conflicted
+++ resolved
@@ -423,13 +423,6 @@
 async def get_index(request):
   return web.FileResponse(os.path.join(build_dir, 'index.html'))
 
-<<<<<<< HEAD
-async def on_shutdown(app):
-  for ws in app['websockets']:
-        await ws.close(code=999, message='Server shutdown')
-  thread_stop_event.set()
-
-=======
 async def on_startup(app):
   read_thread = threading.Thread(target=serial_handler.Read)
   read_thread.start()
@@ -447,7 +440,6 @@
 # List of open websockets, to close when the app shuts down.
 app['websockets'] = []
 
->>>>>>> bc96ec2c
 app.add_routes([
   web.get('/defaults', get_defaults),
   web.get('/ws', get_ws),
@@ -455,28 +447,10 @@
   web.get('/plot', get_index),
   web.static('/', build_dir),
 ])
-<<<<<<< HEAD
-app.on_shutdown.append(on_shutdown)
-=======
-if not NO_SERIAL:
-  app.add_routes([
-    web.get('/', get_index),
-    web.get('/plot', get_index),
-    web.static('/', build_dir),
-  ])
 app.on_shutdown.append(on_shutdown)
 app.on_startup.append(on_startup)
->>>>>>> bc96ec2c
 
 if __name__ == '__main__':
-  print('Starting Read thread')
-  read_thread = threading.Thread(target=serial_handler.Read)
-  read_thread.start()
-
-  print('Starting Write thread')
-  write_thread = threading.Thread(target=serial_handler.Write)
-  write_thread.start()
-
   hostname = socket.gethostname()
   ip_address = socket.gethostbyname(hostname)
   print(' * WebUI can be found at: http://' + ip_address + ':' + str(HTTP_PORT))
